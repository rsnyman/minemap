#!/usr/bin/env python
# -*- coding: utf-8 -*-
#  This program is free software; you can redistribute it and/or modify
#  it under the terms of the GNU General Public License as published by
#  the Free Software Foundation; either version 2 of the License, or
#  (at your option) any later version.
#
#  This program is distributed in the hope that it will be useful,
#  but WITHOUT ANY WARRANTY; without even the implied warranty of
#  MERCHANTABILITY or FITNESS FOR A PARTICULAR PURPOSE.  See the
#  GNU General Public License for more details.
#
#  You should have received a copy of the GNU General Public License
#  along with this program; if not, write to the Free Software
#  Foundation, Inc., 51 Franklin Street, Fifth Floor, Boston,
#  MA 02110-1301, USA.
#
"""
Minemap is a tool that generates an top-down aerial map from values fed in through a map_file file.
"""

import os
import json
from argparse import ArgumentParser
from PIL import Image, ImageDraw, ImageFont

# The description of this script
DESCRIPTION = u'Minemap is a tool that generates an top-down aerial map from values fed in through a map_file file.'
# The radius of the dot markers placed for landmarks
MARKER_SIZE = 5
# Maximum map range
MIN_X, MIN_Y, MAX_X, MAX_Y = 30927, 30927, -30912, -30912
# padding indices
LEFT, TOP, RIGHT, BOTTOM = 0, 1, 2, 3
# Map colours
MARKER_COLOR = u'#000000'
TEXT_COLOR = u'#000000'
SHADOW_COLOR = u'#aaaaaa'
BACKGROUND_COLOR = u'#ffffff'


def is_integer(test_value):
    """
    Tests if a value is a number.

    :param test_value: Value to test
    """
    try:
        int(test_value)
        return True
    except ValueError:
        return False


def get_line_segments(start, end):
    """
    Returns a list of line segments that make up a line between two points.

    Source: http://roguebasin.roguelikedevelopment.org/index.php?title=Bresenham%27s_Line_Algorithm

    :param start: Start point
    :param end: End point
    :return: [(x1, y1), (x2, y2), ...]
    """
    x1, y1 = start
    x2, y2 = end
    points = []
    is_steep = abs(y2 - y1) > abs(x2 - x1)
    if is_steep:
        x1, y1 = y1, x1
        x2, y2 = y2, x2
    is_reversed = False
    if x1 > x2:
        x1, x2 = x2, x1
        y1, y2 = y2, y1
        is_reversed = True
    delta_x = x2 - x1
    delta_y = abs(y2 - y1)
    error = int(delta_x / 2)
    y = y1
    if y1 < y2:
        y_step = 1
    else:
        y_step = -1
    for x in range(x1, x2 + 1):
        if is_steep:
            points.append((y, x))
        else:
            points.append((x, y))
        error -= delta_y
        if error < 0:
            y += y_step
            error += delta_x
    # Reverse the list if the coordinates were reversed
    if is_reversed:
        points.reverse()
    return points


class MapFileError(Exception):
    """
    A specific exception for when we read through the map_file file and check if it has all the values we need.
    """
    message = u''

    def __init__(self, message):
        self.message = message


class MapFile(object):
    """
    Wraps the json data into a neat object.
    """
    def __init__(self, json_file_name):
        """
        Reads a json map_file file and validates some of the required values.
        """
        self.json_file_name = json_file_name
        self.base_path = os.path.dirname(self.json_file_name)
        self.json_data = None
        self.messages = []
        self.translate_max_x = None
        self.translate_y_offset = None
        self.load_and_parse_file()

    def load_and_parse_file(self):
        """
        Load and parse the JSON file
        """
        with open(self.json_file_name) as json_file:
            self.json_data = json.loads(json_file.read())
        self.validate_file()

    def relative_path(self, path):
        """
        Returns a path relative to the json data file.

        :param path: Path to join to the relative path
        """
        return os.path.join(self.base_path, path)

    def validate_file(self):
        """
        Do basic value validation.
        """
        for point_name, point_data in self.landmarks.iteritems():
            x, y = point_data[u'position']
            if not is_integer(x) or not is_integer(y):
                raise MapFileError(u'The point "%s" has a bad position value and cannot be processed' % point_name)

        self.messages.append(u'Calculating map size...')
        min_x, min_y, max_x, max_y = MIN_X, MIN_Y, MAX_X, MAX_Y
        for point_name, point_data in self.landmarks.iteritems():
            x, y = point_data[u'position'][0], point_data[u'position'][1]
            min_x = min(min_x, x)
            max_x = max(max_x, x)
            min_y = min(min_y, y)
            max_y = max(max_y, y)

        # TODO: Add decorations here too

        self.translate_max_x = max_x
        self.translate_y_offset = min_y < 0 and abs(min_y) or 0

        # Test for an unreasonable map size
        map_width, map_height = (max_x - min_x, max_y + self.translate_y_offset)
        self.messages.append(u'Map scales to %sx%s' % (map_width * self.scale, map_height * self.scale))

        if map_width < 1 or map_height < 1:
            raise MapFileError(u'The map size does not make sense, it cannot be created.')

        self.size = [map_width, map_height]

    def translate(self, xy):
        """
        Translate a list of points into image coordinates.

        :param xy: Iterable of points
        """
        new_list = []
        for value_index in xrange(0, len(xy), 2):
            x, y = xy[value_index], xy[value_index + 1]
            x = self.translate_max_x - x
            y = y + self.translate_y_offset
            # scale up
            x *= self.scale
            y *= self.scale
            # apply padding
            x += self.padding[LEFT]
            y += self.padding[TOP]
            new_list.extend((x, y))
        return new_list

    @property
    def map(self):
        """
        "map" section of the file
        """
        return self.json_data[u'map']

    @property
    def title(self):
        """
        Title of the map
        """
        return self.map[u'title']

    @property
    def filename(self):
        """
        Output file name of the generated image
        """
        return self.map[u'filename']

    @property
    def scale(self):
        """
        Map scale factor
        """
        return self.map.get(u'scale', 1)

    @property
    def background_color(self):
        """
        Background colour of the map, either in "#RRGGBB" format or "transparent"
        """
        return self.map.get(u'background_color', BACKGROUND_COLOR)

    @property
    def background_tile(self):
        """
        Background image tile
        """
        return self.map.get(u'background_tile', None)

    @property
    def padding(self):
        """
        Image padding
        """
        return self.map.get(u'padding', [0, 0, 0, 0])

    @property
    def landmarks(self):
        """
        List of landmarks to draw
        """
        return self.json_data.get(u'landmarks', {})

    @property
    def decorations(self):
        """
        List of decorations to draw
        """
        return self.json_data.get(u'decorations', {})

    @property
    def size(self):
        """
        Size of the map
        """
        return self.map[u'size']

    @size.setter
    def size(self, value):
        """
        Set the size of the map
        :param value: The size to set it to
        """
        self.map[u'size'] = value

    @property
    def landmark_font(self):
        """
        Font to use for landmark labels
        """
        return self.map.get(u'landmark_font')

    @property
    def border_size(self):
        """
        Size of the border around the image
        """
        if u'border_size' in self.map:
            _border_size = self.map[u'border_size']
            if is_integer(_border_size):
                return int(_border_size)
            else:
                return 0
        else:
            return 0

    @property
    def border_color(self):
        """
        Colour of the border, in "#RRGGBB" format
        """
        return self.map.get(u'border_color')

    @property
    def title_font(self):
        """
        Font to use for the title text
        """
        return self.map.get(u'title_font', None)


class MapMaker(object):
    """
    Make a map from a map map_file file.
    """
    map_file = None
    options = None
    verbose = False
    image = None
    draw = None

    def log(self, text, verbose=False):
        """
        Log the output.

        :param text: The text to output
        :param verbose: If verbose is True, this should only be output if self.verbose is also True.
        """
        if not verbose or (verbose and self.verbose):
            print(text)

    def parse_arguments(self):
        """
        Handles command line arguments, printing help where necessary
        and storing values in our Vars object.
        """
        parser = ArgumentParser(description=DESCRIPTION)
<<<<<<< HEAD
        parser.add_argument('map_file', metavar='FILENAME', help='map definition in JSON format')
        parser.add_argument('-v', '--verbose', action='store_true', default=False, help='be verbose')
=======
        parser.add_argument('-m', '--map-file', metavar='FILENAME', required=True, help='The map definition (json)')
        parser.add_argument('-d', '--debug', action='store_true', default=False, help='Print debug symbols on the map')
        parser.add_argument('-v', '--verbose', action='store_true', default=False, help='Be verbose')
>>>>>>> 31fa8c38
        self.options = parser.parse_args()
        if self.options.verbose:
            self.verbose = True

    def load_image(self, filename):
        """
        Loads an image relative to the map_file path

        :param filename: File to load
        :return: None if the image cannot be loaded.
        """
        full_path = self.map_file.relative_path(filename)
        try:
            return Image.open(full_path)
        except IOError:
            self.log(u'\t*%s not found' % filename)
            return None

    def draw_landmarks(self):
        """
        Draw landmarks on the map image.
        """
        landmark_font = self.load_font(self.map_file.landmark_font)
        self.log(u'Drawing landmarks...')
        for point_name, point_data in self.map_file.landmarks.iteritems():
            self.log(u'* %s' % point_name, verbose=True)
            x, y = self.map_file.translate(point_data[u'position'])
            if u'image' in point_data:
                landmark_image = self.load_image(point_data[u'image'])
                if landmark_image:
                    image_position = (
                        x - (landmark_image.size[0] / 2),
                        y - (landmark_image.size[1] / 2))
                    self.image.paste(landmark_image, image_position, mask=landmark_image)
            else:
                self.draw.ellipse((x, y, x + MARKER_SIZE, y + MARKER_SIZE), fill=MARKER_COLOR)

            # print title
            if landmark_font:
                self.draw.text((x + MARKER_SIZE + 1, y + 1), point_name, fill=SHADOW_COLOR, font=landmark_font)
                self.draw.text((x + MARKER_SIZE, y), point_name, fill=TEXT_COLOR, font=landmark_font)

    def draw_decorations(self):
        """
        Draw map decorations.
        """
        self.log(u'Drawing decorations...')
<<<<<<< HEAD
        for deco_name, deco_data in self.map_file.decorations.iteritems():
            deco_image = self.load_image(deco_data[u'image'])
            if deco_data[u'type'] == u'line':
                for line_data in deco_data[u'points']:
                    points = self.map_file.translate(line_data)
=======
        default_font = ImageFont.load_default()
        for deco_name, deco_data in self.config.decorations.iteritems():
            deco_image = self.load_image(deco_data[u'image'])
            if deco_data[u'type'] == 'line':
                for line_title, line_data in deco_data[u'data'].iteritems():
                    points = self.config.translate(line_data)
>>>>>>> 31fa8c38
                    if deco_image:
                        start_pos = (points[0], points[1])
                        end_pos = (points[2], points[3])
                        step = deco_image.size[0]
                        for x, y in get_line_segments(start_pos, end_pos)[::step]:
                            self.image.paste(deco_image, (x, y), mask=deco_image)
                    else:
<<<<<<< HEAD
                        self.draw.line(points, fill=u'#ffffff', width=2)
=======
                        self.draw.line(points, fill='#ffffff', width=2)
                    if self.options.debug:
                        self.draw.text(start_pos, line_title, fill='#00ff00', font=default_font)
                        self.draw.text(end_pos, line_title, fill='#00ff00', font=default_font)
>>>>>>> 31fa8c38

    def add_borders(self):
        """
        Border the image.
        """
        if self.map_file.border_size and self.map_file.border_color:
            new_size = tuple(s + (self.map_file.border_size * 2) for s in self.image.size)
            image_copy = self.image.copy()
            self.image = Image.new(u'RGBA', new_size, color=self.map_file.border_color)
            self.image.paste(image_copy, (self.map_file.border_size, ) * 2)
            self.draw = ImageDraw.Draw(self.image)

    def load_font(self, font_string):
        """
        Load a font from a configuration setting.

        :param font_string: Font string
        """
        font_family, font_size = font_string.split(' ')
        if font_family and is_integer(font_size):
            try:
                return ImageFont.truetype(self.map_file.relative_path(font_family), int(font_size))
            except IOError:
                raise MapFileError(u'The font "%s" failed to load.' % font_family)

    def print_map_title(self):
        """
        Print the map title in a large font.
        """
        title_font = self.load_font(self.map_file.title_font)
        if title_font:
            title_shadow_position = (self.map_file.border_size + 1, ) * 2
            title_position = (self.map_file.border_size, ) * 2
            self.draw.text(title_shadow_position, self.map_file.title, fill=SHADOW_COLOR, font=title_font)
            self.draw.text(title_position, self.map_file.title, fill=TEXT_COLOR, font=title_font)

    def generate_image(self):
        """
        Creates a new image and renders the map information to it.
        """
        # scale the map
        map_rescaled = (
            self.map_file.size[0] * self.map_file.scale,
            self.map_file.size[1] * self.map_file.scale
        )

        # add the padding to the image
        map_rescaled = (
            map_rescaled[0] + self.map_file.padding[LEFT] + self.map_file.padding[RIGHT],
            map_rescaled[1] + self.map_file.padding[TOP] + self.map_file.padding[BOTTOM]
        )

        # create the image and drawing objects
        self.image = Image.new(u'RGB', map_rescaled, color=self.map_file.background_color)
        self.draw = ImageDraw.Draw(self.image)

        # tile a background image
        if self.map_file.background_tile:
            tile_image = self.load_image(self.map_file.background_tile)
            if tile_image:
                self.log(u'Found background tile image: %sx%s, tiling...' % tile_image.size, verbose=True)
                for tile_x in range(0, map_rescaled[0], tile_image.size[0]):
                    for tile_y in range(0, map_rescaled[1], tile_image.size[1]):
                        self.image.paste(tile_image, (tile_x, tile_y,
                                                      tile_x + tile_image.size[0], tile_y + tile_image.size[1]))

        self.draw_decorations()
        self.draw_landmarks()
        self.add_borders()
        self.print_map_title()
        output_filename = self.map_file.relative_path(self.map_file.filename)
        self.image.save(output_filename)
        self.log(u'Saved the map as %s' % output_filename)

    def run(self):
        """
        Run the map maker
        """
        self.parse_arguments()
        try:
            self.map_file = MapFile(self.options.map_file)
            self.generate_image()
            self.log(u'Done')
        except MapFileError as e:
            self.log(e.message)


if __name__ == u'__main__':
    map_maker = MapMaker()
    map_maker.run()<|MERGE_RESOLUTION|>--- conflicted
+++ resolved
@@ -331,14 +331,9 @@
         and storing values in our Vars object.
         """
         parser = ArgumentParser(description=DESCRIPTION)
-<<<<<<< HEAD
         parser.add_argument('map_file', metavar='FILENAME', help='map definition in JSON format')
+        parser.add_argument('-d', '--debug', action='store_true', default=False, help='print debug symbols on the map')
         parser.add_argument('-v', '--verbose', action='store_true', default=False, help='be verbose')
-=======
-        parser.add_argument('-m', '--map-file', metavar='FILENAME', required=True, help='The map definition (json)')
-        parser.add_argument('-d', '--debug', action='store_true', default=False, help='Print debug symbols on the map')
-        parser.add_argument('-v', '--verbose', action='store_true', default=False, help='Be verbose')
->>>>>>> 31fa8c38
         self.options = parser.parse_args()
         if self.options.verbose:
             self.verbose = True
@@ -386,35 +381,23 @@
         Draw map decorations.
         """
         self.log(u'Drawing decorations...')
-<<<<<<< HEAD
+        default_font = ImageFont.load_default()
         for deco_name, deco_data in self.map_file.decorations.iteritems():
             deco_image = self.load_image(deco_data[u'image'])
             if deco_data[u'type'] == u'line':
-                for line_data in deco_data[u'points']:
+                for line_title, line_data in deco_data[u'data'].iteritems():
                     points = self.map_file.translate(line_data)
-=======
-        default_font = ImageFont.load_default()
-        for deco_name, deco_data in self.config.decorations.iteritems():
-            deco_image = self.load_image(deco_data[u'image'])
-            if deco_data[u'type'] == 'line':
-                for line_title, line_data in deco_data[u'data'].iteritems():
-                    points = self.config.translate(line_data)
->>>>>>> 31fa8c38
+                    start_pos = (points[0], points[1])
+                    end_pos = (points[2], points[3])
                     if deco_image:
-                        start_pos = (points[0], points[1])
-                        end_pos = (points[2], points[3])
                         step = deco_image.size[0]
                         for x, y in get_line_segments(start_pos, end_pos)[::step]:
                             self.image.paste(deco_image, (x, y), mask=deco_image)
                     else:
-<<<<<<< HEAD
                         self.draw.line(points, fill=u'#ffffff', width=2)
-=======
-                        self.draw.line(points, fill='#ffffff', width=2)
                     if self.options.debug:
                         self.draw.text(start_pos, line_title, fill='#00ff00', font=default_font)
                         self.draw.text(end_pos, line_title, fill='#00ff00', font=default_font)
->>>>>>> 31fa8c38
 
     def add_borders(self):
         """
