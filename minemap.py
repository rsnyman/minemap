#!/usr/bin/env python
#  This program is free software; you can redistribute it and/or modify
#  it under the terms of the GNU General Public License as published by
#  the Free Software Foundation; either version 2 of the License, or
#  (at your option) any later version.
#
#  This program is distributed in the hope that it will be useful,
#  but WITHOUT ANY WARRANTY; without even the implied warranty of
#  MERCHANTABILITY or FITNESS FOR A PARTICULAR PURPOSE.  See the
#  GNU General Public License for more details.
#
#  You should have received a copy of the GNU General Public License
#  along with this program; if not, write to the Free Software
#  Foundation, Inc., 51 Franklin Street, Fifth Floor, Boston,
#  MA 02110-1301, USA.
#

import os
import json
from argparse import ArgumentParser
from PIL import Image, ImageDraw, ImageFont

# The description of this script
DESCRIPTION = u'Minemap is a tool that generates an top-down aerial map from values fed in through a config file.'
# The radius of the dot markers placed for landmarks
MARKER_SIZE = 5
# Maximum map range
MIN_X, MIN_Y, MAX_X, MAX_Y = 30927, 30927, -30912, -30912
# padding indices
LEFT, TOP, RIGHT, BOTTOM = 0, 1, 2, 3
# Map colours
MARKER_COLOR = u'#000000'
TEXT_COLOR = u'#000000'
SHADOW_COLOR = u'#aaaaaa'
BACKGROUND_COLOR = u'#ffffff'


class MapFileError(Exception):
    """
    A specific exception for when we read through the config file and check if it has all the values we need.
    """
    message = u''

    def __init__(self, message):
        self.message = message


class MapConfig(object):
    """
    Wraps the json data into a neat object.
    """
    def __init__(self, json_file_name):
        """
        Reads a json config file and validates some of the required values.
        """
        self.json_file_name = json_file_name
        self.base_path = os.path.dirname(self.json_file_name)
        self.json_data = None
        self.messages = []
        self.translate_max_x = None
        self.translate_y_offset = None
        with open(self.json_file_name) as json_file:
            self.json_data = json.loads(json_file.read())
        self.check_config()

    @property
    def map(self):
        return self.json_data['map']

    @property
    def title(self):
        return self.map[u'title']

    @property
    def filename(self):
        return self.map[u'filename']

    @property
    def scale(self):
        return self.map[u'scale']

    @property
    def background_color(self):
        return self.map.get(u'background_color', BACKGROUND_COLOR)

    @property
    def background_tile(self):
        return self.map.get(u'background_tile', None)

    @property
    def padding(self):
        return self.map[u'padding']

    @property
    def landmarks(self):
        return self.json_data[u'landmarks']

    @property
    def decorations(self):
        return self.json_data[u'decorations']

    @property
    def size(self):
        return self.map[u'size']

    @size.setter
    def size(self, value):
        self.map[u'size'] = value

    @property
    def landmark_font(self):
        return self.map.get(u'landmark_font', None)

    @property
    def border_size(self):
        if u'border_size' in self.map:
            _border_size = self.map[u'border_size']
            if self.is_integer(_border_size):
                return int(_border_size)
            else:
                return 0

    @property
    def border_color(self):
        if u'border_color' in self.map:
            return self.map[u'border_color']

    @property
    def title_font(self):
        return self.map.get(u'title_font', None)

    def is_integer(self, test_value):
        """
        Tests if a value is a number.
        """
        try:
            int(test_value)
            return True
        except (ValueError):
            return False

    def relative_path(self, path):
        """
        Returns a path relative to the json data file.
        """
        return os.path.join(self.base_path, path)

    def check_config(self):
        """
        Do basic value validation.
        """
        for point_name, point_data in self.landmarks.iteritems():
            x, y = point_data[u'position']
            if not self.is_integer(x) or not self.is_integer(y):
                raise MapFileError(u'The point "%s" has a bad position value and cannot be processed' % point_name)

        self.messages.append(u'Calculating map size...')
        min_x, min_y, max_x, max_y = MIN_X, MIN_Y, MAX_X, MAX_Y
        for point_name, point_data in self.landmarks.iteritems():
            x, y = point_data[u'position'][0], point_data[u'position'][1]
            min_x = min(min_x, x)
            max_x = max(max_x, x)
            min_y = min(min_y, y)
            max_y = max(max_y, y)

        self.translate_max_x = max_x
        self.translate_y_offset = min_y < 0 and abs(min_y) or 0

        #self.messages.append(u'Normalizing coordinates...')
        #for point_name, point_data in self.landmarks.iteritems():
            #x, y = point_data[u'position'] #[0], point_data[u'position'][1]
            #x = max_x - x
            #y = y + y_offset
            #self.landmarks[point_name][u'position'][0] = x
            #self.landmarks[point_name][u'position'][1] = y

        # Test for an unreasonable map size
        map_width, map_height = (max_x - min_x, max_y + self.translate_y_offset)
        self.messages.append(u'Map scales to %sx%s' % (map_width * self.scale, map_height * self.scale))

        if map_width < 1 or map_height < 1:
            raise MapFileError(u'The map size does not make sense, it cannot be created.')

        self.size = [map_width, map_height]

    def translate(self, xy):
        """
        Translate a list of points into image coordinates.
        """
        new_list = []
        for value_index in xrange(0, len(xy), 2):
            x, y = xy[value_index], xy[value_index + 1]
            x = self.translate_max_x - x
            y = y + self.translate_y_offset
            # scale up
            x *= self.scale
            y *= self.scale
            # apply padding
            x += self.padding[LEFT]
            y += self.padding[TOP]
            new_list.extend((x, y))
        return new_list


class MapMaker(object):
    """
    Make a map from a map config file.
    """
    config = None
    options = None
    verbose = False
    image = None
    draw = None

    def log(self, text, verbose=False):
        """
        Log the output.

        :param text: The text to output
        :param verbose: If verbose is True, this should only be output if self.verbose is also True.
        """
        if not verbose or (verbose and self.verbose):
            print(text)

    def parse_arguments(self):
        """
        Handles command line arguments, printing help where necessary
        and storing values in our Vars object.
        """
        parser = ArgumentParser(description=DESCRIPTION)
        parser.add_argument('-m', '--map-file', metavar='FILENAME', required=True, help='The map definition (json)')
        parser.add_argument('-v', '--verbose', action='store_true', default=False, help='Be verbose')
        self.options = parser.parse_args()
        if self.options.verbose:
            self.verbose = True

    def get_line_segments(self, start, end):
        """
        Returns a list of line segments that make up a line between two points.
        Returns [(x1, y1), (x2, y2), ...]
        Source: http://roguebasin.roguelikedevelopment.org/index.php?title=Bresenham%27s_Line_Algorithm
        """
        x1, y1 = start
        x2, y2 = end
        points = []
        issteep = abs(y2 - y1) > abs(x2 - x1)
        if issteep:
            x1, y1 = y1, x1
            x2, y2 = y2, x2
        rev = False
        if x1 > x2:
            x1, x2 = x2, x1
            y1, y2 = y2, y1
            rev = True
        deltax = x2 - x1
        deltay = abs(y2 - y1)
        error = int(deltax / 2)
        y = y1
        ystep = None
        if y1 < y2:
            ystep = 1
        else:
            ystep = -1
        for x in range(x1, x2 + 1):
            if issteep:
                points.append((y, x))
            else:
                points.append((x, y))
            error -= deltay
            if error < 0:
                y += ystep
                error += deltax
        # Reverse the list if the coordinates were reversed
        if rev:
            points.reverse()
        return points

    def load_image(self, filename):
        """
        Loads an image relative to the config path.
        Returns None if the image cannot be loaded.
        """
        full_path = self.config.relative_path(filename)
        try:
            return Image.open(full_path)
        except IOError:
            self.log(u'\t*%s not found' % filename)
            return None

    def draw_landmarks(self):
        """
        Draw landmarks on the map image.
        """
        landmark_font = self.load_font(self.config.landmark_font)
        self.log(u'Drawing landmarks...')
        for point_name, point_data in self.config.landmarks.iteritems():
            self.log(u'* %s' % point_name, verbose=True)
            x, y = self.config.translate(point_data[u'position'])
            if u'image' in point_data:
                landmark_image = self.load_image(point_data[u'image'])
                if landmark_image:
                    image_position = (
                        x - (landmark_image.size[0] / 2),
                        y - (landmark_image.size[1] / 2))
                    self.image.paste(landmark_image, image_position, mask=landmark_image)
            else:
                self.draw.ellipse((x, y, x + MARKER_SIZE, y + MARKER_SIZE), fill=MARKER_COLOR)

            # print title
            if landmark_font:
                self.draw.text((x + MARKER_SIZE + 1, y + 1), point_name, fill=SHADOW_COLOR, font=landmark_font)
                self.draw.text((x + MARKER_SIZE, y), point_name, fill=TEXT_COLOR, font=landmark_font)

    def draw_decorations(self):
        """
        Draw map decorations.
        """
        self.log(u'Drawing decorations...')
        for deco_name, deco_data in self.config.decorations.iteritems():
            deco_image = self.load_image(deco_data[u'image'])
            if deco_data[u'type'] == 'line':
                for line_data in deco_data[u'points']:
                    points = self.config.translate(line_data)
                    if deco_image:
                        start_pos = (points[0], points[1])
                        end_pos = (points[2], points[3])
                        step = deco_image.size[0]
                        for x, y in self.get_line_segments(start_pos, end_pos)[::step]:
                            self.image.paste(deco_image, (x, y), mask=deco_image)
                    else:
                        self.draw.line(points, fill='#ffffff', width=2)

    def add_borders(self):
        """
        Border the image.
        """
        if self.config.border_size and self.config.border_color:
            new_size = tuple(s + (self.config.border_size * 2) for s in self.image.size)
            image_copy = self.image.copy()
            self.image = Image.new(u'RGB', new_size, color=self.config.border_color)
            self.image.paste(image_copy, (self.config.border_size, ) * 2)
            self.draw = ImageDraw.Draw(self.image)

    def load_font(self, config_string):
        """
        Load a font from a configuration setting.
        """
        font_family, font_size = config_string.split(' ')
        if font_family and self.config.is_integer(font_size):
            try:
                return ImageFont.truetype(self.config.relative_path(font_family), int(font_size))
            except IOError:
                raise MapFileError('The font "%s" failed to load.' % font_family)

    def print_map_title(self):
        """
        Print the map title in a large font.
        """
        title_font = self.load_font(self.config.title_font)
        if title_font:
            title_shadow_position = (self.config.border_size + 1, ) * 2
            title_position = (self.config.border_size, ) * 2
            self.draw.text(title_shadow_position, self.config.title, fill=SHADOW_COLOR, font=title_font)
            self.draw.text(title_position, self.config.title, fill=TEXT_COLOR, font=title_font)

    def generate_image(self):
        """
        Creates a new image and renders the map information to it.
        """
        # scale the map
        map_rescaled = (
            self.config.size[0] * self.config.scale,
            self.config.size[1] * self.config.scale
        )

        # add the padding to the image
        map_rescaled = (
            map_rescaled[0] + self.config.padding[LEFT] + self.config.padding[RIGHT],
            map_rescaled[1] + self.config.padding[TOP] + self.config.padding[BOTTOM]
        )

        # create the image and drawing objects
        self.image = Image.new(u'RGB', map_rescaled, color=self.config.background_color)
        self.draw = ImageDraw.Draw(self.image)

        # half the marker to center image pastes
        halfway = MARKER_SIZE / 2

        # tile a background image
<<<<<<< HEAD
        if u'background_tile' in self.map[u'map']:
            tile_image_file = os.path.join(self.json_file_path, self.map[u'map'][u'background_tile'])
            tile_image = Image.open(tile_image_file)
            self.log(u'Found background tile image: %sx%s, tiling...' % tile_image.size, verbose=True)

            for tile_x in range(0, map_rescaled[0], tile_image.size[0]):
                for tile_y in range(0, map_rescaled[1], tile_image.size[1]):
                    canvas.paste(tile_image, (tile_x, tile_y, tile_x + tile_image.size[0], tile_y + tile_image.size[1]))

        # Process each point
        self.log(u'Drawing landmarks...')
        for point_name, point_data in self.map[u'landmarks'].iteritems():
            # Set up point data
            x = self.map[u'map'][u'padding'][LEFT] + point_data[u'position'][0] * self.map[u'map'][u'scale']
            y = self.map[u'map'][u'padding'][TOP] + point_data[u'position'][1] * self.map[u'map'][u'scale']
            self.log(u'* %s' % point_name, verbose=True)

            # draw the landmark image, or the marker dot if no image
            if u'image' in point_data:
                image_file = os.path.join(self.json_file_path, point_data[u'image'])
                if not os.path.exists(image_file):
                    self.log(u'  [Error] missing "%s"' % image_file)
                else:
                    # Centre the image on our point position
                    landmark_image = Image.open(image_file)
                    size_x, size_y = landmark_image.size
                    image_x = x - (size_x / 2)
                    image_y = y - (size_y / 2)
                    canvas.paste(landmark_image, (image_x, image_y), mask=landmark_image)
            else:
                draw.ellipse((x - halfway, y - halfway, x + halfway, y + halfway), fill=MARKER_COLOR)

            # print the landmark name
            draw.text((x + MARKER_SIZE + 1, y + 1), point_name, fill=TEXT_COLOR)
            draw.text((x + MARKER_SIZE, y), point_name, fill=SHADOW_COLOR)

        # write the image
        output_filename = os.path.join(self.json_file_path, self.map[u'map'][u'filename'])
        canvas.save(output_filename)
=======
        if self.config.background_tile:
            tile_image = self.load_image(self.config.background_tile)
            if tile_image:
                self.log(u'Found background tile image: %sx%s, tiling...' % tile_image.size, verbose=True)
                for tile_x in range(0, map_rescaled[0], tile_image.size[0]):
                    for tile_y in range(0, map_rescaled[1], tile_image.size[1]):
                        self.image.paste(tile_image, (tile_x, tile_y, tile_x + tile_image.size[0], tile_y + tile_image.size[1]))

        self.draw_decorations()
        self.draw_landmarks()
        self.add_borders()
        self.print_map_title()
        output_filename = self.config.relative_path(self.config.filename)
        self.image.save(output_filename)
>>>>>>> 8b02998e
        self.log(u'Saved the map as %s' % output_filename)

    def run(self):
        """
        Run the map maker
        """
        self.parse_arguments()
        try:
            self.config = MapConfig(self.options.map_file)
            self.generate_image()
            self.log(u'Done')
        except MapFileError as e:
            self.log(e.message)


if __name__ == u'__main__':
    #c = MapConfig('maps/example-map/minemap.json')
    #print(c.scale)
    map_maker = MapMaker()
    map_maker.run()<|MERGE_RESOLUTION|>--- conflicted
+++ resolved
@@ -1,4 +1,5 @@
 #!/usr/bin/env python
+# -*- coding: utf-8 -*-
 #  This program is free software; you can redistribute it and/or modify
 #  it under the terms of the GNU General Public License as published by
 #  the Free Software Foundation; either version 2 of the License, or
@@ -14,6 +15,9 @@
 #  Foundation, Inc., 51 Franklin Street, Fifth Floor, Boston,
 #  MA 02110-1301, USA.
 #
+"""
+Minemap is a tool that generates an top-down aerial map from values fed in through a config file.
+"""
 
 import os
 import json
@@ -387,47 +391,6 @@
         halfway = MARKER_SIZE / 2
 
         # tile a background image
-<<<<<<< HEAD
-        if u'background_tile' in self.map[u'map']:
-            tile_image_file = os.path.join(self.json_file_path, self.map[u'map'][u'background_tile'])
-            tile_image = Image.open(tile_image_file)
-            self.log(u'Found background tile image: %sx%s, tiling...' % tile_image.size, verbose=True)
-
-            for tile_x in range(0, map_rescaled[0], tile_image.size[0]):
-                for tile_y in range(0, map_rescaled[1], tile_image.size[1]):
-                    canvas.paste(tile_image, (tile_x, tile_y, tile_x + tile_image.size[0], tile_y + tile_image.size[1]))
-
-        # Process each point
-        self.log(u'Drawing landmarks...')
-        for point_name, point_data in self.map[u'landmarks'].iteritems():
-            # Set up point data
-            x = self.map[u'map'][u'padding'][LEFT] + point_data[u'position'][0] * self.map[u'map'][u'scale']
-            y = self.map[u'map'][u'padding'][TOP] + point_data[u'position'][1] * self.map[u'map'][u'scale']
-            self.log(u'* %s' % point_name, verbose=True)
-
-            # draw the landmark image, or the marker dot if no image
-            if u'image' in point_data:
-                image_file = os.path.join(self.json_file_path, point_data[u'image'])
-                if not os.path.exists(image_file):
-                    self.log(u'  [Error] missing "%s"' % image_file)
-                else:
-                    # Centre the image on our point position
-                    landmark_image = Image.open(image_file)
-                    size_x, size_y = landmark_image.size
-                    image_x = x - (size_x / 2)
-                    image_y = y - (size_y / 2)
-                    canvas.paste(landmark_image, (image_x, image_y), mask=landmark_image)
-            else:
-                draw.ellipse((x - halfway, y - halfway, x + halfway, y + halfway), fill=MARKER_COLOR)
-
-            # print the landmark name
-            draw.text((x + MARKER_SIZE + 1, y + 1), point_name, fill=TEXT_COLOR)
-            draw.text((x + MARKER_SIZE, y), point_name, fill=SHADOW_COLOR)
-
-        # write the image
-        output_filename = os.path.join(self.json_file_path, self.map[u'map'][u'filename'])
-        canvas.save(output_filename)
-=======
         if self.config.background_tile:
             tile_image = self.load_image(self.config.background_tile)
             if tile_image:
@@ -442,7 +405,6 @@
         self.print_map_title()
         output_filename = self.config.relative_path(self.config.filename)
         self.image.save(output_filename)
->>>>>>> 8b02998e
         self.log(u'Saved the map as %s' % output_filename)
 
     def run(self):
